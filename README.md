# baukasten

Template: https://github.com/matthacksteiner/baukasten

Current version: v0.0.0

## Update von Template Origin

`git remote add template https://github.com/matthacksteiner/baukasten`

`git fetch --all`

`git merge template/main --allow-unrelated-histories`

## Installation

Anleitung siehe https://github.com/matthacksteiner/cms.baukasten

## Semantic Versioning

This project uses semantic versioning for automatic version management. The version number is automatically incremented based on commit message patterns:

- `major:` in commit message: Increments major version (e.g., 1.0.0 -> 2.0.0)
- `feat:` in commit message: Increments minor version (e.g., 1.0.0 -> 1.1.0)
- `fix:` in commit message: Increments patch version (e.g., 1.0.0 -> 1.0.1)

<<<<<<< HEAD
> **Info:** If no pattern is found, the version is incremented by 0.0.1.
=======
> **Info:** If no pattern is found, the version is incremented by 0.0.1.

![GitHub release](https://img.shields.io/github/v/release/matthacksteiner/baukasten?display_name=tag)

Current version: v1.1.4
>>>>>>> db25f37e
<|MERGE_RESOLUTION|>--- conflicted
+++ resolved
@@ -1,8 +1,6 @@
 # baukasten
 
 Template: https://github.com/matthacksteiner/baukasten
-
-Current version: v0.0.0
 
 ## Update von Template Origin
 
@@ -24,12 +22,8 @@
 - `feat:` in commit message: Increments minor version (e.g., 1.0.0 -> 1.1.0)
 - `fix:` in commit message: Increments patch version (e.g., 1.0.0 -> 1.0.1)
 
-<<<<<<< HEAD
-> **Info:** If no pattern is found, the version is incremented by 0.0.1.
-=======
 > **Info:** If no pattern is found, the version is incremented by 0.0.1.
 
 ![GitHub release](https://img.shields.io/github/v/release/matthacksteiner/baukasten?display_name=tag)
 
-Current version: v1.1.4
->>>>>>> db25f37e
+Current version: v1.1.4