--- conflicted
+++ resolved
@@ -14,16 +14,12 @@
 NODE_VERSION = "23"
 
 [images]
-<<<<<<< HEAD
 remote_images = [ "https://cms.industrieholding.com/media/.*" ]
 
 [dev]
   autoLaunch = false
-=======
-remote_images = [ "https://cms.baukasten.matthiashacksteiner.net/media/.*" ]
 
 [[headers]]
   for = "/media/*"
   [headers.values]
-    Cache-Control = "public, max-age=604800, must-revalidate"
->>>>>>> a89ea5c5
+    Cache-Control = "public, max-age=604800, must-revalidate"